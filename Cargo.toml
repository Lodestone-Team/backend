[package]
name = "lodestone_core"
description = "The backend for Lodestone"
homepage = "https://github.com/Lodestone-Team"
readme = "README.md"
version = "0.4.4"
edition = "2021"
license = "APGL-3.0"
exclude = ["target/*", "InstanceTest/*"]

[[bin]]
name = "test_ground"
path = "src/test_ground/main.rs"

[[bin]]
name = "main"
path = "src/main.rs"

# See more keys and their definitions at https://doc.rust-lang.org/cargo/reference/manifest.html

[dependencies]
ansi_term = "0.12.1"
argon2 = "0.4.1"
async-trait = "0.1.56"
axum = { version = "0.6.1", features = ["headers", "ws", "multipart"] }
axum-auth = "0.4.0"
axum-macros = "0.3.0"
axum-server = { version = "0.4.4", features = ["tls-rustls"] }
base64 = "0.20.0"
chrono = "0.4.22"
color-eyre = "0.6.2"
dashmap = "5.4.0"
deno_ast = { version = "0.26.0", features = ["transpiling"] }
deno_core = "0.187.0"
deno_runtime = "0.113.0"
dotenvy = { version = "0.15" }
enum-kinds = "0.5.1"
enum_dispatch = "0.3.8"
fancy-regex = "0.10.0"
fs_extra = "1.2.0"
futures = "0.3.21"
futures-util = "0.3.14"
headers = "0.3"
home = "0.5.3"
igd = "0.12.0"
indexmap = { version = "1.0.2", features = ["serde-1"] }
jsonwebtoken = "8.1.1"
lazy_static = "1.4.0"
local-ip-address = "0.5.0"
port_scanner = "0.1.5"
rand = "0.6.5"
rand_core = { version = "0.6", features = ["std"] }
rcon = { version = "0.6.0", features = ["rt-tokio"] }
reqwest = { version = "0.11.10", features = ["stream", "json"] }
ringbuffer = "0.8.5"
rs-snowflake = "0.6.0"
safe-path = { version = "0.1.0", git = "https://github.com/Lodestone-Team/safe_path_subset" }
sanitize-filename = "0.4.0"
semver = { version = "1.0", features = ["serde"] }
serde = { version = "1.0", features = ["derive"] }
serde-aux = "4.1.2"
serde_json = "1.0.82"
sqlx = { version = "0.6.2", git = "https://github.com/Lodestone-Team/sqlx", features = [
    "runtime-tokio-rustls",
    "sqlite",
    "json",
] }
sysinfo = "0.26.5"
tempdir = "0.3.7"
thiserror = "1.0.38"
time = { version = "0.3.17", features = ["macros"] }
tokio = { version = "1.21.1", features = ["full"] }
tokio-stream = "0.1"
tokio-util = "0.7.4"
tower-http = { version = "0.3.0", features = ["fs", "trace", "cors"] }
tracing = "0.1.37"
tracing-appender = "0.2.2"
tracing-subscriber = { version = "0.3.16", features = [
    "env-filter",
    "fmt",
    "local-time",
    "time",
] }
tracing-error = "0.2.0"
ts-rs = { version = "6.2.1", features = ["indexmap-impl"] }
url = "2.3.1"
walkdir = "2.3.2"
whoami = "1.2.3"
zip = "0.6.2"
openssl = { version = "0.10.45", features = ["vendored"], optional = true }
flate2 = "1.0.24"
tar = "0.4.38"
<<<<<<< HEAD
unrar = "0.4.4"
serde_derive = "1.0.163"
=======
tempfile = "3.5.0"
>>>>>>> d8eb410f
[dependencies.uuid]
version = "1.1.2"
features = [
    "serde",
    "v4",                # Lets you generate random UUIDs
    "fast-rng",          # Use a faster (but still sufficiently random) RNG
    "macro-diagnostics", # Enable better diagnostics for compile-time UUIDs
]

[features]
vendored-openssl = ["dep:openssl"]<|MERGE_RESOLUTION|>--- conflicted
+++ resolved
@@ -90,12 +90,9 @@
 openssl = { version = "0.10.45", features = ["vendored"], optional = true }
 flate2 = "1.0.24"
 tar = "0.4.38"
-<<<<<<< HEAD
 unrar = "0.4.4"
 serde_derive = "1.0.163"
-=======
 tempfile = "3.5.0"
->>>>>>> d8eb410f
 [dependencies.uuid]
 version = "1.1.2"
 features = [
