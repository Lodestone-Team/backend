import {
  faClipboardQuestion,
  faFile,
  faFilePen,
  faFolder,
} from '@fortawesome/free-solid-svg-icons';
import { FontAwesomeIcon } from '@fortawesome/react-fontawesome';
import { ClientFile } from 'bindings/ClientFile';
import clsx from 'clsx';
import Checkbox from 'components/Atoms/Checkbox';
import { formatTimeAgo } from 'utils/util';
import FileContextMenu from './FileContextMenu';
import React, { useState, useEffect, useRef, } from 'react';
import { useEventListener, useOnClickOutside } from 'usehooks-ts';
import { UnzipOption } from 'bindings/UnzipOptions';

export default function FileList({
  path,
  fileList,
  loading,
  error,
  tickedFiles,
  clipboard,
  tickFile,
  zipFiles,
  unzipFile,
  openedFile,
  atTopLevel,
  onParentClick,
  onEmptyClick,
  onFileClick,
  setCreateFolderModalOpen,
  setCreateFileModalOpen,
  setModalPath,
  setClipboard,
  setClipboardAction,
  pasteFiles,
  clipboardAction,
  setRenameFileModalOpen,
  setTickedFiles,
  deleteSingleFile,
  deleteTickedFiles,
}: {
  path: string;
  fileList: ClientFile[] | undefined;
  clipboard: ClientFile[] | undefined;
  loading: boolean;
  error: Error | null;
  tickedFiles: ClientFile[];
  tickFile: (file: ClientFile, ticked: boolean) => void;
  zipFiles: (files: ClientFile[], dest : string) => void;
  unzipFile: (file: ClientFile, unzipOption : UnzipOption) => void;
  openedFile: ClientFile | null;
  atTopLevel: boolean;
  onParentClick: () => void;
  onEmptyClick: () => void;
  pasteFiles: (path: string) => void;
  onFileClick: (file: ClientFile) => void;
  setCreateFileModalOpen: (modalOpen: boolean) => void;
  setRenameFileModalOpen: (modalOpen: boolean) => void;
  setCreateFolderModalOpen: (modalOpen: boolean) => void;
  setModalPath: (modalPath: string) => void;
  setClipboard: (clipboard: ClientFile[]) => void;
  clipboardAction: 'copy' | 'cut';
  setClipboardAction: (clipboardAction: 'copy' | 'cut') => void;
  setTickedFiles: (tickedFiles: ClientFile[]) => void;
  deleteSingleFile: (file: ClientFile) => void;
  deleteTickedFiles: () => void;
}) {
  const fileTicked = (file: ClientFile) => {
    // check just the path and type, not other metadata
    return tickedFiles.some(
      (f) => f.path === file.path && f.file_type === file.file_type
    );
  };

  const boundingDivRef = useRef<HTMLDivElement>(null) 
  const contextMenuRef = useRef<HTMLDivElement>(null) 
  const [mousePos, setMousePos] = useState<{x: number, y: number}>({x: 0, y: 0});
  const [showContextMenu, setShowContextMenu] = useState(false);
  const [contextMenuCoords, setContextMenuCoords] = useState({x: 0, y: 0});
  const [contextMenuFile, setContextMenuFile] = useState<ClientFile | null>();
  const [absCoords, setAbsCoords] = useState({x: 0, y: 0})
  const [boundingDivDimensions, setBoundingDivDimensions] = useState({ height: 0, width: 0})

<<<<<<< HEAD
  const contextMenuDimensions = { height: 260, width: 176 } 
=======
  const contextMenuDimensionsWithoutUnzip = { height: 259, width: 176 } // no unzip in menu (file name is null)
  const contextMenuDimensionsWithUnzip = { height: 337, width: 176 } 
>>>>>>> 0744fe25

  useEffect(() => {
    if (boundingDivRef.current !== null) {
      setBoundingDivDimensions({ height: boundingDivRef.current.offsetHeight, width: boundingDivRef.current.offsetWidth })
    }
  }, [boundingDivRef]);

  useEffect(() => {
    if (boundingDivRef.current !== null) {
      setAbsCoords({
        x: boundingDivRef.current.getBoundingClientRect().left + window.scrollX, 
        y: boundingDivRef.current.getBoundingClientRect().top + window.scrollY
      });
    }
  }, [])

  const onMouseMove = (e: MouseEvent) => {
    setMousePos({ x: e.clientX - absCoords.x, y: e.clientY - absCoords.y });
  };

  const onResize = () => {
    if (boundingDivRef.current !== null) {
      setAbsCoords({
          x: boundingDivRef.current.getBoundingClientRect().left + window.scrollX, 
          y: boundingDivRef.current.getBoundingClientRect().top + window.scrollY 
      });
      setBoundingDivDimensions({ height: boundingDivRef.current.offsetHeight, width: boundingDivRef.current.offsetWidth });
    }
  }

  useEventListener('mousemove', onMouseMove);
  useEventListener('resize', onResize);
  useEventListener('mousedown', onResize);
  useOnClickOutside(contextMenuRef, () => setShowContextMenu(false));

  const calculateContextMenuCoords = (fileName? : string) => {
    let x = null;
    let y = null;
    let width = 0;
    let height = 0;
    const zipTypes = ["rar", "zip", "7z", "tar", "gz", "xz", "bz2", "tbz2", "tgz", "txz", "tlz", "lz"];
    const fileType = fileName?.split('.').pop();

    if (zipTypes.includes(fileType ? fileType : '')) {
      width = contextMenuDimensionsWithUnzip.width;
      height = contextMenuDimensionsWithUnzip.height;
    }
    else {
      width = contextMenuDimensionsWithoutUnzip.width;
      height = contextMenuDimensionsWithoutUnzip.height;
    }

    if (mousePos.x + width > boundingDivDimensions.width) {
      x = mousePos.x - width;
    } else {
      x = mousePos.x
    }
    if (mousePos.y + height > boundingDivDimensions.height - 10) {
      y = boundingDivDimensions.height - height - 10
    } else {
      y = mousePos.y
    }
    if (mousePos.x + width > boundingDivDimensions.width && mousePos.x - width < 4) {
      x = 4;
    }
    
    setContextMenuCoords({ x, y })
    
  }

  const fileTreeEntryClassName =
    'flex flex-row items-center gap-4 py-2 px-4 text-medium font-medium tracking-medium whitespace-nowrap';

  return (
    <div className="flex h-full w-full grow flex-col @container/file-tree" ref={boundingDivRef}>
      { showContextMenu && 
        <FileContextMenu 
          ref={contextMenuRef} 
          currentPath={path}
          file={contextMenuFile as ClientFile} 
          coords={contextMenuCoords} 
          setCreateFileModalOpen={setCreateFileModalOpen} 
          setRenameFileModalOpen={setRenameFileModalOpen} 
          setCreateFolderModalOpen={setCreateFolderModalOpen} 
          setShowContextMenu={setShowContextMenu}
          setClipboard={setClipboard}
          zipFiles={zipFiles}
          unzipFile={unzipFile}
          setModalPath={setModalPath}
          setClipboardAction={setClipboardAction}
          setTickedFiles={setTickedFiles}
          tickedFiles={tickedFiles}
          clipboard={clipboard}
          pasteFiles={pasteFiles}
          deleteSingleFile={deleteSingleFile}
          deleteTickedFiles={deleteTickedFiles}
        /> 
      }
      <div className="overflow-y-overlay flex h-0 grow flex-col divide-y divide-gray-faded/30 overflow-x-hidden">
        {!atTopLevel ? (
          <div
            key={'..'}
            className="group flex flex-row items-center gap-4 bg-gray-800 py-2 px-4 hover:cursor-pointer hover:bg-gray-700 hover:text-blue-200 hover:underline"
            onClick={onParentClick}
          >
            <p className="select-none text-medium font-medium">..</p>
          </div>
        ) : null}

        {loading ? (
          <div className={fileTreeEntryClassName}>
            <p className="text-medium font-medium text-gray-400">Loading...</p>
          </div>
        ) : error ? (
          <div className={fileTreeEntryClassName}>
            <p className="text-medium font-medium text-gray-400">
              {error.message}
            </p>
          </div>
        ) : null}

        {fileList?.length === 0 && (
          <div className={fileTreeEntryClassName}>
            <p className="text-medium font-medium text-gray-400">
              No files here...
            </p>
          </div>
        )}
        {fileList?.map((file: ClientFile) => (
          <div
            key={file.path}
            className={clsx(fileTreeEntryClassName, 'hover:bg-gray-700', {
              'bg-gray-900': file === openedFile,
              'bg-gray-700': fileTicked(file) && file !== openedFile,
              'bg-gray-800': !fileTicked(file) && file !== openedFile,
            })}
            onContextMenu={(e) => { e.preventDefault(); 
              setContextMenuFile(file);
              calculateContextMenuCoords(file.name);
              setShowContextMenu(true);
              setModalPath(file.file_type === "Directory" ? file.path : path);
            }}
          >
            <Checkbox
              checked={fileTicked(file)}
              onChange={(ticked) => {
                tickFile(file, ticked);
              }}
            />
            <div className="w-3">
              {file.file_type === 'Directory' && (
                <FontAwesomeIcon icon={faFolder} className="text-blue-200" />
              )}
              {file.file_type === 'File' && (
                <FontAwesomeIcon
                  icon={openedFile?.path === file.path ? faFilePen : faFile}
                  className="text-gray-400"
                />
              )}
              {file.file_type === 'Unknown' && (
                <FontAwesomeIcon
                  icon={faClipboardQuestion}
                  className="text-yellow"
                />
              )}
            </div>
            <p
              className={clsx(
                'truncate text-gray-300 hover:cursor-pointer hover:text-blue-200 hover:underline',
                openedFile?.path === file.path && 'italic',
                clipboardAction === 'cut' && clipboard?.some(f => f.path === file.path) && 'text-opacity-60 ',
              )}
              onClick={() => onFileClick(file)}
            >
              {file.name}
            </p>
            <div className="grow"></div>

            <p className="hidden min-w-[10ch] text-right text-gray-500 @xs:inline">
              {file.modification_time || file.creation_time
                ? formatTimeAgo(
                    Number(file.modification_time ?? file.creation_time) * 1000
                  )
                : 'Unknown Time'}
            </p>
          </div>
        ))}
        <div 
          onClick={onEmptyClick} 
          className="min-h-[25%] grow"
          onContextMenu={(e) => { e.preventDefault(); 
            setContextMenuFile(null);
            calculateContextMenuCoords();
            setShowContextMenu(true);
            setModalPath(path);
          }}
        ></div>
      </div>
    </div>
  );
}<|MERGE_RESOLUTION|>--- conflicted
+++ resolved
@@ -83,12 +83,8 @@
   const [absCoords, setAbsCoords] = useState({x: 0, y: 0})
   const [boundingDivDimensions, setBoundingDivDimensions] = useState({ height: 0, width: 0})
 
-<<<<<<< HEAD
-  const contextMenuDimensions = { height: 260, width: 176 } 
-=======
   const contextMenuDimensionsWithoutUnzip = { height: 259, width: 176 } // no unzip in menu (file name is null)
   const contextMenuDimensionsWithUnzip = { height: 337, width: 176 } 
->>>>>>> 0744fe25
 
   useEffect(() => {
     if (boundingDivRef.current !== null) {
