import React, { useState, useEffect, forwardRef } from 'react';
import ContextMenuButton from 'components/Atoms/ContextMenuButton';
import { toast } from 'react-toastify';
import { ClientFile } from 'bindings/ClientFile';
import { unzipInstanceFile } from 'utils/apis';
import clsx from 'clsx';
import { UnzipOption } from 'bindings/UnzipOptions';

const FileContextMenu = forwardRef(
  (
    {
      file,
      currentPath,
      coords,
      setCreateFileModalOpen,
      setCreateFolderModalOpen,
      setClipboard,
      setClipboardAction,
      setTickedFiles,
      pasteFiles,
      setModalPath,
      tickedFiles,
      clipboard,
      setShowContextMenu,
      unzipFile,
      setRenameFileModalOpen,
      deleteSingleFile,
      deleteTickedFiles,
    }: {
      file: ClientFile | null;
      coords: { x: number; y: number };
      currentPath: string;
      setCreateFileModalOpen: (modalOpen: boolean) => void;
      setCreateFolderModalOpen: (modalOpen: boolean) => void;
      setRenameFileModalOpen: (modalOpen: boolean) => void;
      setShowContextMenu: (showContextMenu: boolean) => void;
      setClipboard: (clipboard: ClientFile[]) => void;
<<<<<<< HEAD
      unzipFile: (file: ClientFile, unzipOption : UnzipOption) => void;
=======
      unzipFile: (file: ClientFile) => void;
      pasteFiles: (path: string) => void;
>>>>>>> 51993f58
      setClipboardAction: (clipboardAction: 'copy' | 'cut') => void;
      setTickedFiles: (tickedFiles: ClientFile[]) => void;
      setModalPath: (modalPath: string) => void;
      deleteSingleFile: (file: ClientFile) => void;
      deleteTickedFiles: () => void;
      tickedFiles: ClientFile[] | undefined;
      clipboard: ClientFile[] | undefined;
    },
    ref: React.Ref<HTMLDivElement>
  ) => {
    const supportedZip = ["rar", "zip", "gz", "tgz"];
    const unsupportedZip = ["rar", "zip", "7z", "tar", "gz", "xz", "bz2", "tbz2", "tgz", "txz", "tlz", "lz"];
    
    const [isMac, setIsMac] = useState(false);
    useEffect(() => {
      if (window.navigator.userAgent.indexOf('Mac') != -1) {
        setIsMac(true);
      }
    }, []);

    const deleteFile = async () => {
      if (tickedFiles?.includes(file as ClientFile)) {
        await deleteTickedFiles();
      } else {
        await deleteSingleFile(file as ClientFile);
      }
      setTickedFiles([]);
      toast.info('Files deleted');
    };

    const cutFile = async () => {
      if (tickedFiles?.includes(file as ClientFile)) {
        setClipboard(tickedFiles);
      } else {
        setClipboard([file as ClientFile]);
      }
      setTickedFiles([]);
      setClipboardAction('cut');
      toast.info('Files cut to clipboard');
    };

    const unzip = async (unzipOption : UnzipOption) => {
      if (!supportedZip.includes(file?.name.split('.').pop() ?? ''))  { // not supported zip
        toast.error('Unsupported zip file type');
        setShowContextMenu(false);
      }
      else {
        unzipFile(file as ClientFile, unzipOption);
        setShowContextMenu(false); 
      }
    };

    return (
      <div
        className="fixed right-0 z-50 mt-1.5 w-44 origin-top-left divide-y divide-gray-faded/30 rounded border border-gray-faded/30 bg-gray-900 drop-shadow-md focus:outline-none"
        style={{
          top: coords.y + 'px',
          left: coords.x + 'px',
          position: 'absolute',
        }}
        ref={ref}
      >
        <div className="py-2">
          <ContextMenuButton
            className="w-full whitespace-nowrap rounded-none bg-gray-900 px-2.5 text-small font-medium"
            label="Copy"
            // subLabel={ isMac ? "⌘+C" : "CTRL+C"}
            disabled={true}
          />
          <ContextMenuButton
            className="w-full whitespace-nowrap rounded-none bg-gray-900 px-2.5 text-small font-medium"
            label="Cut"
            // subLabel={ isMac ? "⌘+X" : "CTRL+X"}
            onClick={() => {
              cutFile();
              setShowContextMenu(false);
            }}
            disabled={!file}
          />
          <ContextMenuButton
            className="w-full whitespace-nowrap rounded-none bg-gray-900 px-2.5 text-small font-medium"
            label={file?.file_type !== 'Directory' ? "Paste" : `Paste into ${file?.name}`}
            // subLabel={ isMac ? "⌘+C" : "CTRL+C"}
            onClick={() => {
              pasteFiles(file?.file_type !== 'Directory' ? currentPath : file?.path);
              setShowContextMenu(false);
            }}
            disabled={clipboard?.length === 0}
          />
        </div>
        <div className="py-2">
          <ContextMenuButton
            className="w-full whitespace-nowrap rounded-none bg-gray-900 px-2.5 text-small font-medium"
            label="Rename"
            // subLabel={ isMac ? "⌘+R" : "CTRL+R"}
            onClick={() => {
              setModalPath((file as ClientFile).path);
              setRenameFileModalOpen(true);
              setShowContextMenu(false);
            }}
            disabled={!file}
          />
          <ContextMenuButton
            className="w-full whitespace-nowrap rounded-none bg-gray-900 px-2.5 text-small font-medium"
            label="Delete"
            // iconComponent={<BackspaceIcon className="h-3.5 w-3.5 text-gray-300 opacity-50 group-hover:opacity-100" />}
            onClick={() => {
              deleteFile();
              setShowContextMenu(false);
            }}
            disabled={!file}
          />
          {unsupportedZip.includes(file?.name.split('.').pop() ?? '') ? // if file name is null or file is not zip file
            (<>
            <ContextMenuButton
              className="w-full whitespace-nowrap rounded-none bg-gray-900 px-2.5 text-small font-medium"
              label="Unzip here"
              onClick={() => {
                unzip("Normal");
              }}
              disabled={!file}
            />
            <ContextMenuButton
              className="w-full whitespace-nowrap rounded-none bg-gray-900 px-2.5 text-small font-medium"
              label="Unzip here (smart)"
              onClick={() => {
                unzip("Smart");
              }}
              disabled={!file}
            />
            <ContextMenuButton
              className="truncate w-full whitespace-nowrap rounded-none bg-gray-900 px-2.5 text-small font-medium"
              label={file ? 'Unzip to ' + file.name : ''}
              onClick={() => {
                unzip("ToDirectoryWithFileName");
              }}
              disabled={!file}
            />
            </>) : null}
        </div>
        <div className="py-2">
          <ContextMenuButton
            className="w-full whitespace-nowrap rounded-none bg-gray-900 px-2.5 text-small font-medium"
            label="New folder"
            onClick={() => {
              setCreateFolderModalOpen(true);
              setShowContextMenu(false);
            }}
          />
          <ContextMenuButton
            className="w-full whitespace-nowrap rounded-none bg-gray-900 px-2.5 text-small font-medium"
            label="New file"
            onClick={() => {
              setCreateFileModalOpen(true);
              setShowContextMenu(false);
            }}
          />
        </div>
      </div>
    );
  }
);

FileContextMenu.displayName = 'FileContextMenu';

export default FileContextMenu;<|MERGE_RESOLUTION|>--- conflicted
+++ resolved
@@ -35,12 +35,8 @@
       setRenameFileModalOpen: (modalOpen: boolean) => void;
       setShowContextMenu: (showContextMenu: boolean) => void;
       setClipboard: (clipboard: ClientFile[]) => void;
-<<<<<<< HEAD
       unzipFile: (file: ClientFile, unzipOption : UnzipOption) => void;
-=======
-      unzipFile: (file: ClientFile) => void;
       pasteFiles: (path: string) => void;
->>>>>>> 51993f58
       setClipboardAction: (clipboardAction: 'copy' | 'cut') => void;
       setTickedFiles: (tickedFiles: ClientFile[]) => void;
       setModalPath: (modalPath: string) => void;
@@ -118,7 +114,7 @@
               cutFile();
               setShowContextMenu(false);
             }}
-            disabled={!file}
+            disabled={file === null}
           />
           <ContextMenuButton
             className="w-full whitespace-nowrap rounded-none bg-gray-900 px-2.5 text-small font-medium"
