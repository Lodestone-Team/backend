--- conflicted
+++ resolved
@@ -54,11 +54,8 @@
 import { Base64 } from 'js-base64';
 import * as toml from 'utils/monaco-languages/toml';
 import { useQueryParam } from 'utils/hooks';
-<<<<<<< HEAD
 import { toast } from 'react-toastify';
-=======
 import Checkbox from './Atoms/Checkbox';
->>>>>>> 4c46b9c5
 
 type Monaco = typeof monaco;
 
