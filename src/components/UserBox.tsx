--- conflicted
+++ resolved
@@ -162,10 +162,7 @@
                   label="Delete User"
                   iconRight={faTrashCan}
                   variant="text"
-<<<<<<< HEAD
-=======
                   intention="danger"
->>>>>>> a6e380f1
                   align="end"
                   disabled={disabled || isSelf}
                   onClick={() => setShowDeleteUser(true)}
