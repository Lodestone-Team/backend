import { QueryClient } from '@tanstack/react-query';
import axios from 'axios';
import { ClientError } from 'bindings/ClientError';
import { ClientFile } from 'bindings/ClientFile';
import { MacroEntry } from 'bindings/MacroEntry';
import { LoginReply } from 'bindings/LoginReply';
import { UserPermission } from 'bindings/UserPermission';
import { Base64 } from 'js-base64';
import { LoginValues } from 'pages/login/UserLogin';
import { toast } from 'react-toastify';
import {
  axiosWrapper,
  catchAsyncToString,
  errorToString,
  getFileName,
  isAxiosError,
  parentPath,
} from './util';
<<<<<<< HEAD
import { TaskEntry } from 'bindings/TaskEntry';
import { HistoryEntry } from 'bindings/HistoryEntry';
=======
import { UnzipOption } from 'bindings/UnzipOptions';
import { CopyInstanceFileRequest } from 'bindings/CopyInstanceFileRequest';
import { ZipRequest } from 'bindings/ZipRequest';
>>>>>>> 0744fe25

/***********************
 * Start Files API
 ***********************/

export const saveInstanceFile = async (
  uuid: string,
  directory: string,
  file: ClientFile,
  content: string,
  queryClient: QueryClient
) => {
  const error = await catchAsyncToString(
    axiosWrapper<null>({
      method: 'put',
      url: `/instance/${uuid}/fs/${Base64.encode(file.path, true)}/write`,
      data: content,
    })
  );
  if (error) {
    toast.error(error);
    return;
  }
  queryClient.setQueryData(
    ['instance', uuid, 'fileContent', file.path],
    content
  );

  const fileListKey = ['instance', uuid, 'fileList', directory];
  const fileList = queryClient.getQueryData<ClientFile[]>(fileListKey);
  if (!fileList) return;
  const newFileList = fileList.map((f) => {
    if (f.path === file.path)
      return {
        ...f,
        modification_time: Math.round(Date.now() / 1000),
      };
    return f;
  });
  queryClient.setQueryData(fileListKey, newFileList);
};

export const deleteInstanceFile = async (
  uuid: string,
  directory: string,
  file: ClientFile,
  queryClient: QueryClient
) => {
  const error = await catchAsyncToString(
    axiosWrapper<null>({
      method: 'delete',
      url: `/instance/${uuid}/fs/${Base64.encode(file.path, true)}/rm`,
    })
  );
  if (error) {
    toast.error(error);
    return;
  }

  const fileListKey = ['instance', uuid, 'fileList', directory];
  const fileList = queryClient.getQueryData<ClientFile[]>(fileListKey);
  if (!fileList) return;
  queryClient.setQueryData(
    fileListKey,
    fileList?.filter((f) => f.path !== file.path)
  );
};

export const deleteInstanceDirectory = async (
  uuid: string,
  parentDirectory: string,
  directory: string,
  queryClient: QueryClient
) => {
  const error = await catchAsyncToString(
    axiosWrapper<null>({
      method: 'delete',
      url: `/instance/${uuid}/fs/${Base64.encode(directory, true)}/rmdir`,
    })
  );
  if (error) {
    toast.error(error);
    return;
  }
  const fileListKey = ['instance', uuid, 'fileList', parentDirectory];
  const fileList = queryClient.getQueryData<ClientFile[]>(fileListKey);
  queryClient.setQueryData(
    fileListKey,
    fileList?.filter((file) => file.path !== directory)
  );
};

export const downloadInstanceFiles = async (uuid: string, file: ClientFile) => {
  // TODO handle errors
  const tokenResponse = await axiosWrapper<string>({
    method: 'get',
    url: `/instance/${uuid}/fs/${Base64.encode(file.path, true)}/download`,
  });
  const downloadUrl = axios.defaults.baseURL + `/file/${tokenResponse}`;
  window.open(downloadUrl, '_blank');
};

export const uploadInstanceFiles = async (
  uuid: string,
  directory: string,
  file: Array<File>,
  queryClient: QueryClient
) => {
  // upload all files using multipart form data
  const formData = new FormData();
  file.forEach((f) => {
    formData.append('file', f);
  });
  const error = await catchAsyncToString(
    axiosWrapper<null>({
      method: 'put',
      url: `/instance/${uuid}/fs/${Base64.encode(directory, true)}/upload`,
      data: formData,
      headers: {
        'Content-Type': 'multipart/form-data',
      },
      timeout: 0,
      onUploadProgress: (progressEvent) => {
        console.log(progressEvent);
      },
    })
  );
  if (error) {
    toast.error(error);
    return;
  }

  // invalidate the query instead of updating it because file name might be different
  queryClient.invalidateQueries(['instance', uuid, 'fileList', directory]);
};

export const createInstanceFile = async (
  uuid: string,
  directory: string,
  name: string
) => {
  const filePath = directory + '/' + name;
  return await catchAsyncToString(
    axiosWrapper<null>({
      method: 'put',
      url: `/instance/${uuid}/fs/${Base64.encode(filePath, true)}/new`,
    })
  );
};

export const createInstanceDirectory = async (
  uuid: string,
  parentDirectory: string,
  name: string
) => {
  const filePath = parentDirectory + '/' + name;
  return await catchAsyncToString(
    axiosWrapper<null>({
      method: 'put',
      url: `/instance/${uuid}/fs/${Base64.encode(filePath, true)}/mkdir`,
    })
  );
};

export const copyRecursive = async (
  uuid: string,
  request: CopyInstanceFileRequest,
  direcotrySeparator: string,
  queryClient: QueryClient
) => {
  const error = await catchAsyncToString(
    axiosWrapper<null>({
      method: 'put',
      url: `/instance/${uuid}/fs/cpr`,
      data: request,
    })
  );
  if (error) {
    toast.error(error);
    return;
  }
  queryClient.invalidateQueries([
    'instance',
    uuid,
    'fileList',
    parentPath(request.relative_path_dest, direcotrySeparator),
  ]);
}

export const moveInstanceFileOrDirectory = async (
  uuid: string,
  source: string,
  destination: string,
  queryClient: QueryClient,
  direcotrySeparator: string
) => {
  const error = await catchAsyncToString(
    axiosWrapper<null>({
      method: 'put',
      url: `/instance/${uuid}/fs/${Base64.encode(
        source,
        true
      )}/move/${Base64.encode(destination, true)}`,
    })
  );

  if (error) {
    toast.error(
      `Failed to move ${getFileName(source, direcotrySeparator)}: ${error}`
    );
    return error;
  }

  // just invalided the query instead of updating it because file name might be different due to conflict
  queryClient.invalidateQueries([
    'instance',
    uuid,
    'fileList',
    parentPath(source, direcotrySeparator),
  ]);
  queryClient.invalidateQueries([
    'instance',
    uuid,
    'fileList',
    parentPath(destination, direcotrySeparator),
  ]);
};

export const zipInstanceFiles = async (
  uuid: string,
  zipRequest: ZipRequest
) => {
  const error = await catchAsyncToString(
    axiosWrapper<null>({
      method: 'put',
      url: `/instance/${uuid}/fs/zip`,
      data: zipRequest,
      headers: {
        'Content-Type': 'application/json',
      },
    })
  );
  if (error) {
    toast.error(`Failed to initiate zip: ${error}`);
    return;
  }
  else {
    toast.info(`Zipping ${zipRequest.target_relative_paths.length} files...`);
  }
}

export const unzipInstanceFile = async (
  uuid: string,
  file: ClientFile,
  unzipOption: UnzipOption,
) => {
  const error = await catchAsyncToString(
    axiosWrapper<null>({
      method: 'put',
      url: `/instance/${uuid}/fs/${Base64.encode(
        file.path,
        true
      )}/unzip`,
      data: unzipOption,
      headers: {
        'Content-Type': 'application/json',
      },
    })
  );

  if (error) {
    toast.error(`Failed to unzip ${file.name}: ${error}`);
    return;
  }
  else {
    toast.info(`Unzipping ${file.name}...`);
  }
};

/***********************
 * End Files API
 ***********************/

/***********************
 * Start User API
 ***********************/

/**
 * @throws string
 */
export async function loginToCore(
  loginValue: LoginValues
): Promise<LoginReply | undefined> {
  // we manually handle error here because we want to show different error messages
  try {
    return await axios
      .post<LoginReply>(
        '/user/login',
        {},
        {
          auth: {
            username: loginValue.username,
            password: loginValue.password,
          },
        }
      )
      .then((response) => {
        return response.data;
      });
  } catch (error) {
    if (isAxiosError<ClientError>(error) && error.response) {
      if (
        error.response.status === 401 ||
        error.response.status === 403 ||
        error.response.status === 500
      ) {
        throw `Error: ${error.response.data.kind}: ${error.response.data.causes}`;
      }
    } else {
      throw `Login failed: ${errorToString(error)}`;
    }
  }
}

/**
 * @throws string if error
 * @returns LoginReply if success
 */
export const createNewUser = async (values: {
  username: string;
  password: string;
}) => {
  return await axiosWrapper<LoginReply>({
    method: 'post',
    url: '/user',
    data: values,
  });
};

/**
 * @throws string if error
 * @returns undefined if success
 */
export const changePassword = async (values: {
  uid: string;
  old_password: string | null;
  new_password: string;
}) => {
  return await axiosWrapper<undefined>({
    method: 'put',
    url: `/user/${values.uid}/password`,
    data: values,
  });
};

/**
 * @throws string if error
 * @returns undefined if success
 */
export const deleteUser = async (uid: string) => {
  return await axiosWrapper<undefined>({
    method: 'delete',
    url: `/user/${uid}`,
  });
};

/**
 * @throws string if error
 * @returns undefined if success
 * @param uid user id
 */
export const changeUserPermissions = async (
  uid: string,
  permission: UserPermission
) => {
  return await axiosWrapper<undefined>({
    method: 'put',
    url: `/user/${uid}/update_perm`,
    data: permission,
  });
};

/***********************
 * End User API
 ***********************/

export const openPort = async (port: number) => {
  return await catchAsyncToString(
    axiosWrapper<null>({
      method: 'put',
      url: `/gateway/open_port/${port}`,
    })
  );
};

/***********************
 * Start Tasks/Macro API
 ***********************/

export const getTasks = async (uuid: string,) => {
  const taskList = await axiosWrapper<TaskEntry[]>({
    method: 'get',
    url: `/instance/${uuid}/task/list`,
  });

  return taskList;
};

export const getMacros = async (uuid: string,) => {
  const macroList = await axiosWrapper<MacroEntry[]>({
    method: 'get',
    url: `/instance/${uuid}/macro/list`,
  });

  return macroList;
};

export const getInstanceHistory = async (uuid: string,) => {
  const historyList = await axiosWrapper<HistoryEntry[]>({
    method: 'get',
    url: `/instance/${uuid}/history/list`,
  });

  return historyList;
};

export const createTask = async (
  queryClient: QueryClient,
  uuid: string,
  macro_name: string,
  args: string[],
  ) => {
  queryClient.invalidateQueries(['instance', uuid, 'taskList']);
  return await catchAsyncToString(
    axiosWrapper<null>({
      method: 'put',
      url: `/instance/${uuid}/macro/run/${macro_name}`,
      data: args,
    })
  );
};

/***********************
 * End Tasks/Macro API
 ***********************/<|MERGE_RESOLUTION|>--- conflicted
+++ resolved
@@ -16,14 +16,11 @@
   isAxiosError,
   parentPath,
 } from './util';
-<<<<<<< HEAD
-import { TaskEntry } from 'bindings/TaskEntry';
-import { HistoryEntry } from 'bindings/HistoryEntry';
-=======
 import { UnzipOption } from 'bindings/UnzipOptions';
 import { CopyInstanceFileRequest } from 'bindings/CopyInstanceFileRequest';
 import { ZipRequest } from 'bindings/ZipRequest';
->>>>>>> 0744fe25
+import { TaskEntry } from 'bindings/TaskEntry';
+import { HistoryEntry } from 'bindings/HistoryEntry';
 
 /***********************
  * Start Files API
