--- conflicted
+++ resolved
@@ -186,22 +186,6 @@
                     source: eyre!(error_msg),
                 }
             })?,
-<<<<<<< HEAD
-            super::Flavour::Fabric => {
-                get_fabric_jar_url(&version, None, None)
-                    .await
-                    .ok_or_else(|| {
-                        let error_msg =
-                            format!("Cannot get the fabric jar version for version {}", version);
-                        Error {
-                            kind: ErrorKind::BadRequest,
-                            source: eyre!(error_msg),
-                        }
-                    })?
-            }
-            super::Flavour::Paper => get_paper_jar_url(&version, None).await.ok_or_else(|| {
-                let error_msg = format!("Cannot get the paper jar version for version {}", version);
-=======
             super::Flavour::Fabric {..} => get_fabric_jar_url(&version, &None, &None).await.ok_or_else(|| {
                 let error_msg =
                     format!("Cannot get the fabric jar version for version {}", version);
@@ -213,7 +197,6 @@
             super::Flavour::Paper {..} => get_paper_jar_url(&version, &None).await.ok_or_else(|| {
                 let error_msg =
                     format!("Cannot get the paper jar version for version {}", version);
->>>>>>> 88fde0d8
                 Error {
                     kind: ErrorKind::BadRequest,
                     source: eyre!(error_msg),
