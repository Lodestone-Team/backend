--- conflicted
+++ resolved
@@ -1,15 +1,8 @@
 use crate::error::Error;
-<<<<<<< HEAD
+use crate::implementations::generic;
 use crate::implementations::minecraft_java;
 use crate::minecraft_java::FlavourKind;
-use crate::traits::t_configurable::manifest::ConfigurableManifest;
-use crate::traits::t_configurable::manifest::SectionManifestValue;
-=======
-use crate::implementations::generic;
-use crate::implementations::minecraft;
-use crate::minecraft::FlavourKind;
 use crate::traits::t_configurable::manifest::SetupManifest;
->>>>>>> d39c0615
 use crate::traits::t_configurable::GameType;
 use crate::AppState;
 use axum::extract::Path;
@@ -68,24 +61,8 @@
 
 pub async fn get_setup_manifest(
     Path(game_type): Path<HandlerGameType>,
-<<<<<<< HEAD
-) -> Result<Json<ConfigurableManifest>, Error> {
-    Ok(Json(
-        minecraft_java::MinecraftJavaInstance::setup_manifest(&game_type.into()).await?,
-    ))
-}
-
-pub async fn validate_section(
-    Path((game_type, section_id)): Path<(HandlerGameType, String)>,
-    Json(section): Json<SectionManifestValue>,
-) -> Result<Json<()>, Error> {
-    Ok(Json(
-        minecraft_java::MinecraftJavaInstance::validate_section(&game_type.into(), &section_id, &section)
-            .await?,
-    ))
-=======
 ) -> Result<Json<SetupManifest>, Error> {
-    minecraft::MinecraftInstance::setup_manifest(&game_type.into())
+    minecraft_java::MinecraftJavaInstance::setup_manifest(&game_type.into())
         .await
         .map(Json)
 }
@@ -93,7 +70,6 @@
 #[derive(Deserialize)]
 pub struct GenericSetupManifestBody {
     pub url: String,
->>>>>>> d39c0615
 }
 
 pub async fn get_generic_setup_manifest(
