--- conflicted
+++ resolved
@@ -13,16 +13,14 @@
     ProgressionStartValue,
 };
 
-<<<<<<< HEAD
-use minecraft_java::FlavourKind;
-=======
 use crate::implementations::generic;
 use crate::traits::t_configurable::GameType;
 
-use minecraft::FlavourKind;
->>>>>>> d39c0615
+use minecraft_java::FlavourKind;
 
 use crate::implementations::minecraft_java::MinecraftJavaInstance;
+use crate::implementations::minecraft_bedrock::MinecraftBedrockInstance;
+
 use crate::prelude::PATH_TO_INSTANCES;
 use crate::traits::t_configurable::manifest::SetupValue;
 use crate::traits::{t_configurable::TConfigurable, t_server::TServer, InstanceInfo, TInstance};
@@ -69,7 +67,145 @@
     Ok(Json(instance.get_instance_info().await))
 }
 
-pub async fn create_minecraft_instance(
+pub async fn create_minecraft_bedrock_instance(
+    axum::extract::State(state): axum::extract::State<AppState>,
+    AuthBearer(token): AuthBearer,
+    Json(manifest_value): Json<SetupValue>,
+) -> Result<Json<InstanceUuid>, Error> {
+    let requester = state.users_manager.read().await.try_auth_or_err(&token)?;
+    requester.try_action(&UserAction::CreateInstance)?;
+
+    let mut instance_uuid = InstanceUuid::default();
+
+    for uuid in state.instances.lock().await.keys() {
+        if let Some(uuid) = uuid.as_ref().get(0..8) {
+            if uuid == &instance_uuid.no_prefix()[0..8] {
+                instance_uuid = InstanceUuid::default();
+            }
+        }
+    }
+
+    let instance_uuid = instance_uuid;
+
+    let setup_config = MinecraftBedrockInstance::construct_setup_config(manifest_value).await?;
+
+    let setup_path = PATH_TO_INSTANCES.with(|path| {
+        path.join(format!(
+            "{}-{}",
+            setup_config.name,
+            &instance_uuid.no_prefix()[0..8]
+        ))
+    });
+
+    tokio::fs::create_dir_all(&setup_path)
+        .await
+        .context("Failed to create instance directory")?;
+
+    let dot_lodestone_config = DotLodestoneConfig::new(instance_uuid.clone(), GameType::MinecraftBedrock);
+
+    // write dot lodestone config
+
+    tokio::fs::write(
+        setup_path.join(".lodestone_config"),
+        serde_json::to_string_pretty(&dot_lodestone_config).unwrap(),
+    )
+    .await
+    .context("Failed to write .lodestone_config file")?;
+
+    tokio::task::spawn({
+        let uuid = instance_uuid.clone();
+        let instance_name = setup_config.name.clone();
+        let event_broadcaster = state.event_broadcaster.clone();
+        let port = setup_config.port;
+        let caused_by = CausedBy::User {
+            user_id: requester.uid.clone(),
+            user_name: requester.username.clone(),
+        };
+        async move {
+            let progression_event_id = Snowflake::default();
+            event_broadcaster.send(Event {
+                event_inner: EventInner::ProgressionEvent(ProgressionEvent {
+                    event_id: progression_event_id,
+                    progression_event_inner: ProgressionEventInner::ProgressionStart {
+                        progression_name: format!("Setting up Minecraft server {}", instance_name),
+                        producer_id: Some(uuid.clone()),
+                        total: Some(10.0),
+                        inner: Some(ProgressionStartValue::InstanceCreation {
+                            instance_uuid: uuid.clone(),
+                            instance_name: instance_name.clone(),
+                            port,
+                            flavour: "???".to_string(),
+                            game_type: "bedrock".to_string(),
+                        }),
+                    },
+                }),
+                details: "".to_string(),
+                snowflake: Snowflake::default(),
+                caused_by: caused_by.clone(),
+            });
+            let minecraft_instance = match MinecraftBedrockInstance::new(
+                setup_config.clone(),
+                dot_lodestone_config,
+                setup_path.clone(),
+                progression_event_id,
+                state.event_broadcaster.clone(),
+                state.macro_executor.clone(),
+            )
+            .await
+            {
+                Ok(v) => {
+                    event_broadcaster.send(Event {
+                        event_inner: EventInner::ProgressionEvent(ProgressionEvent {
+                            event_id: progression_event_id,
+                            progression_event_inner: ProgressionEventInner::ProgressionEnd {
+                                success: true,
+                                message: Some("Instance creation success".to_string()),
+                                inner: Some(ProgressionEndValue::InstanceCreation(
+                                    v.get_instance_info().await,
+                                )),
+                            },
+                        }),
+                        details: "".to_string(),
+                        snowflake: Snowflake::default(),
+                        caused_by: caused_by.clone(),
+                    });
+                    v
+                }
+                Err(e) => {
+                    event_broadcaster.send(Event {
+                        event_inner: EventInner::ProgressionEvent(ProgressionEvent {
+                            event_id: progression_event_id,
+                            progression_event_inner: ProgressionEventInner::ProgressionEnd {
+                                success: false,
+                                message: Some(format!("Instance creation failed: {:?}", e)),
+                                inner: None,
+                            },
+                        }),
+                        details: "".to_string(),
+                        snowflake: Snowflake::default(),
+                        caused_by: caused_by.clone(),
+                    });
+                    crate::util::fs::remove_dir_all(setup_path)
+                        .await
+                        .context("Failed to remove directory after instance creation failed")
+                        .unwrap();
+                    return;
+                }
+            };
+            let mut port_manager = state.port_manager.lock().await;
+            port_manager.add_port(setup_config.port);
+            state
+                .instances
+                .lock()
+                .await
+                .insert(uuid.clone(), minecraft_instance.into());
+        }
+    });
+    Ok(Json(instance_uuid))
+}
+
+
+pub async fn create_minecraft_java_instance(
     axum::extract::State(state): axum::extract::State<AppState>,
     AuthBearer(token): AuthBearer,
     Path(game_type): Path<HandlerGameType>,
@@ -397,7 +533,11 @@
         .route("/instance/list", get(get_instance_list))
         .route(
             "/instance/create/:game_type",
-            post(create_minecraft_instance),
+            post(create_minecraft_java_instance),
+        )
+        .route(
+            "/instance/create_bedrock",
+            post(create_minecraft_bedrock_instance),
         )
         .route("/instance/create_generic", post(create_generic_instance))
         .route("/instance/:uuid", delete(delete_instance))
