--- conflicted
+++ resolved
@@ -4,12 +4,8 @@
 
 use chashmap::CHashMap;
 use futures_util::lock::Mutex;
-<<<<<<< HEAD
 use regex::Regex;
 use std::{env};
-=======
-use std::env;
->>>>>>> 323a0753
 use std::fs::create_dir_all;
 use std::io::{BufRead, BufReader, stdin};
 use std::sync::Arc;
@@ -74,10 +70,7 @@
         Ok(val) => PathBuf::from(val),
         Err(_) => env::current_dir().unwrap(),
     };
-<<<<<<< HEAD
-=======
     // lodestone_path = PathBuf::from("/home/peter/Lodestone/backend/lodestone/");
->>>>>>> 323a0753
     env::set_current_dir(&lodestone_path).unwrap();
 
     let static_path = lodestone_path.join("web");
@@ -92,7 +85,6 @@
         InstanceManager::new(lodestone_path, client.clone()).unwrap(),
     ));
     let instance_manager_closure = instance_manager.clone();
-<<<<<<< HEAD
     rocket::tokio::spawn(async move {
         let reader = BufReader::new(stdin());
         for line_result in reader.lines() {
@@ -107,15 +99,6 @@
             }
         }
     });
-=======
-    // rocket::tokio::spawn(async move {
-    //     let reader = BufReader::new(stdin());
-    //     for line_result in reader.lines() {
-    //         let line = line_result.unwrap_or("failed".to_string());
-    //         println!("{}", line);
-    //     }
-    // });
->>>>>>> 323a0753
     rocket::build()
         .mount(
             "/api/v1/",
