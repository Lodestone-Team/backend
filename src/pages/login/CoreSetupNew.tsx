import axios from 'axios';
import Button from 'components/Atoms/Button';
import { useContext, useEffect, useState } from 'react';
import { DISABLE_AUTOFILL, errorToString } from 'utils/util';
import { LodestoneContext } from 'data/LodestoneContext';
import InputField from 'components/Atoms/Form/InputField';
import { Form, Formik, FormikHelpers } from 'formik';
import * as yup from 'yup';
import { faArrowLeft, faArrowRight } from '@fortawesome/free-solid-svg-icons';
import { BrowserLocationContext } from 'data/BrowserLocationContext';
import { useCoreInfo } from 'data/SystemInfo';
import { useDocumentTitle, useEffectOnce } from 'usehooks-ts';
import { useTauri } from 'utils/tauriUtil';
import { useQueryClient } from '@tanstack/react-query';
import { LoginReply } from 'bindings/LoginReply';

type SetupOwnerFormValues = {
  username: string;
  password: string;
  passwordConfirm: string;
  setupKey: string;
};

const validationSchema = yup.object({
  username: yup.string().required('Username is required'),
  password: yup.string().required('Password is required'),
  passwordConfirm: yup
    .string()
    .required('Password confirmation is required')
    .oneOf(
      [yup.ref('password'), null],
      'Password confirmation must match password'
    ),
  setupKey: yup.string().required('Setup key is required'),
});

const CoreSetupNew = () => {
  useDocumentTitle('Setup new core - Lodestone');
  const { navigateBack, setPathname } = useContext(BrowserLocationContext);
  const { data: coreInfo } = useCoreInfo();
  const { setToken, core } = useContext(LodestoneContext);
  const queryClient = useQueryClient();
  const [setupKey, setSetupKey] = useState<string>('');
  const { address, port } = core;
  const { core_name } = coreInfo ?? {};
  const tauri = useTauri();
  const socket = `${address}:${port}`;

  useEffectOnce(() => {
    if (!tauri) return;
    tauri
      ?.invoke<string | null>('get_first_time_setup_key')
      .then((setup_key) => {
        setSetupKey(setup_key ?? '');
      })
      .catch((err: any) => {
        console.log('Tauri call failed get_first_time_setup_key', err);
      });
  });

  useEffect(() => {
    if (coreInfo?.is_setup) {
      setPathname('/login/user/select');
    }
  }, [coreInfo]);

  const initialValues: SetupOwnerFormValues = {
    username: '',
    password: '',
    passwordConfirm: '',
    setupKey,
  };

  const onSubmit = (
    values: SetupOwnerFormValues,
    actions: FormikHelpers<SetupOwnerFormValues>
  ) => {
    // check if core can be reached
    axios
      .post<LoginReply>(`/setup/${values.setupKey}`, {
        username: values.username,
        password: values.password,
      })
      .then((res) => {
        if (res.status !== 200)
          throw new Error('Something went wrong while setting up the core');
        return res.data;
      })
      .then((res) => {
        setToken(res.token, socket);
        setPathname('/login/core/first_config');
        queryClient.invalidateQueries();
        actions.setSubmitting(false);
      })
      .catch((err) => {
        const errorMessages = errorToString(err);
        actions.setErrors({ setupKey: errorMessages }); //TODO: put the error in a better place, it's not just an address problem
        actions.setSubmitting(false);
        return;
      });
  };

  return (
    <div className="flex w-[768px] max-w-full flex-col items-stretch justify-center gap-12 rounded-2xl bg-gray-850 px-12 py-14 @container">
      <div className="text flex flex-col items-start">
        <img src="/logo.svg" alt="logo" className="h-fit w-fit" />
        <h1 className="font-title text-h1 font-bold tracking-medium text-gray-300">
          Create an owner&#39;s account
        </h1>
        <h2 className="text-medium font-medium tracking-medium text-white/50">
          {core_name} ({socket})
        </h2>
        <h2 className="text-medium font-medium tracking-medium text-white/50">
          {tauri && setupKey
            ? "Setup key is automatically filled in because you're using the desktop app"
            : 'Check the console output of the core to find the "First time setup key"'}
        </h2>
      </div>
      <Formik
        initialValues={initialValues}
        validationSchema={validationSchema}
        onSubmit={onSubmit}
        validateOnBlur={false}
        validateOnChange={false}
        enableReinitialize={true}
      >
        {({ isSubmitting }) => (
          <Form
            id="setupOwnerForm"
            className="flex flex-col gap-12"
            autoComplete={DISABLE_AUTOFILL}
          >
            <div className="grid grid-cols-1 gap-y-14 gap-x-8 @lg:grid-cols-2">
              <InputField type="text" name="username" label="Username" />
              <InputField
                type="text"
                name="setupKey"
                label="Setup Key"
                disabled={!!(tauri && setupKey)}
              />
              <InputField type="password" name="password" label="Password" />
              <InputField
                type="password"
                name="passwordConfirm"
                label="Confirm Password"
              />
            </div>
            <div className="flex w-full flex-row justify-end gap-4">
              {/* <Button
                iconRight={faArrowLeft}
                label="Back"
                onClick={navigateBack}
              /> */}
              <Button
                type="submit"
<<<<<<< HEAD
=======
                intention="primary"
>>>>>>> a6e380f1
                label="Submit"
                iconRight={faArrowRight}
                loading={isSubmitting}
              />
            </div>
          </Form>
        )}
      </Formik>
    </div>
  );
};

export default CoreSetupNew;
function setToken(token: string, socket: any) {
  throw new Error('Function not implemented.');
}<|MERGE_RESOLUTION|>--- conflicted
+++ resolved
@@ -153,10 +153,7 @@
               /> */}
               <Button
                 type="submit"
-<<<<<<< HEAD
-=======
                 intention="primary"
->>>>>>> a6e380f1
                 label="Submit"
                 iconRight={faArrowRight}
                 loading={isSubmitting}
