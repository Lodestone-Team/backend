--- conflicted
+++ resolved
@@ -47,11 +47,8 @@
   const { core_name } = coreInfo ?? {};
   const tauri = useTauri();
   const socket = `${address}:${port}`;
-<<<<<<< HEAD
   const keyPrefilled = !!(tauri && setupKey);
-=======
   const gaEventTracker = useAnalyticsEventTracker('Core Setup Page');
->>>>>>> d6dfe6d2
 
   useEffectOnce(() => {
     if (!tauri) return;
